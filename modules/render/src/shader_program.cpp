--- conflicted
+++ resolved
@@ -8,10 +8,6 @@
  */
 
 // module lowlevel
-<<<<<<< HEAD
-=======
-#include "argus/lowlevel/memory.hpp"
->>>>>>> 5d8e068d
 #include "internal/lowlevel/logging.hpp"
 
 // module render
